"""Affine transformation matrices.

The Affine package is derived from Casey Duncan's Planar package. See the
copyright statement below.
"""

#############################################################################
# Copyright (c) 2010 by Casey Duncan
# All rights reserved.
#
# Redistribution and use in source and binary forms, with or without
# modification, are permitted provided that the following conditions are met:
#
# * Redistributions of source code must retain the above copyright notice,
#   this list of conditions and the following disclaimer.
# * Redistributions in binary form must reproduce the above copyright notice,
#   this list of conditions and the following disclaimer in the documentation
#   and/or other materials provided with the distribution.
# * Neither the name(s) of the copyright holders nor the names of its
#   contributors may be used to endorse or promote products derived from this
#   software without specific prior written permission.
#
# THIS SOFTWARE IS PROVIDED BY THE COPYRIGHT HOLDERS AS IS AND ANY EXPRESS OR
# IMPLIED WARRANTIES, INCLUDING, BUT NOT LIMITED TO, THE IMPLIED WARRANTIES OF
# MERCHANTABILITY AND FITNESS FOR A PARTICULAR PURPOSE ARE DISCLAIMED. IN NO
# EVENT SHALL THE COPYRIGHT HOLDERS BE LIABLE FOR ANY DIRECT, INDIRECT,
# INCIDENTAL, SPECIAL, EXEMPLARY, OR CONSEQUENTIAL DAMAGES (INCLUDING, BUT NOT
# LIMITED TO, PROCUREMENT OF SUBSTITUTE GOODS OR SERVICES; LOSS OF USE, DATA,
# OR PROFITS; OR BUSINESS INTERRUPTION) HOWEVER CAUSED AND ON ANY THEORY OF
# LIABILITY, WHETHER IN CONTRACT, STRICT LIABILITY, OR TORT (INCLUDING
# NEGLIGENCE OR OTHERWISE) ARISING IN ANY WAY OUT OF THE USE OF THIS SOFTWARE,
# EVEN IF ADVISED OF THE POSSIBILITY OF SUCH DAMAGE.
#############################################################################

from collections import namedtuple
import math
import warnings

__all__ = ["Affine"]
__author__ = "Sean Gillies"
__version__ = "2.4.1dev"

EPSILON: float = 1e-5


class AffineError(Exception):
    pass


class TransformNotInvertibleError(AffineError):
    """The transform could not be inverted."""


class UndefinedRotationError(AffineError):
    """The rotation angle could not be computed for this transform."""


def cached_property(func):
    """Provide a cached property decorator.

    This special property decorator caches the computed property value in the
    object's instance dict the first time it is accessed.
    """
    name = func.__name__
    doc = func.__doc__

    def getter(self, name=name):
        try:
            return self.__dict__[name]
        except KeyError:
            self.__dict__[name] = value = func(self)
            return value

    getter.func_name = name
    return property(getter, doc=doc)


def cos_sin_deg(deg: float):
    """Return the cosine and sin for the given angle in degrees.

    With special-case handling of multiples of 90 for perfect right
    angles.
    """
    deg = deg % 360.0
    if deg == 90.0:
        return 0.0, 1.0
    elif deg == 180.0:
        return -1.0, 0
    elif deg == 270.0:
        return 0, -1.0
    rad = math.radians(deg)
    return math.cos(rad), math.sin(rad)


class Affine(namedtuple("Affine", ("a", "b", "c", "d", "e", "f", "g", "h", "i"))):
    """Two dimensional affine transform for 2D linear mapping.

    Parameters
    ----------
    a, b, c, d, e, f : float
        Coefficients of an augmented affine transformation matrix

        | x' |   | a  b  c | | x |
        | y' | = | d  e  f | | y |
        | 1  |   | 0  0  1 | | 1 |

        `a`, `b`, and `c` are the elements of the first row of the
        matrix. `d`, `e`, and `f` are the elements of the second row.

    Attributes
    ----------
    a, b, c, d, e, f, g, h, i : float
        The coefficients of the 3x3 augmented affine transformation
        matrix

        | x' |   | a  b  c | | x |
        | y' | = | d  e  f | | y |
        | 1  |   | g  h  i | | 1 |

        `g`, `h`, and `i` are always 0, 0, and 1.

    The Affine package is derived from Casey Duncan's Planar package.
    See the copyright statement below.  Parallel lines are preserved by
    these transforms. Affine transforms can perform any combination of
    translations, scales/flips, shears, and rotations.  Class methods
    are provided to conveniently compose transforms from these
    operations.

    Internally the transform is stored as a 3x3 transformation matrix.
    The transform may be constructed directly by specifying the first
    two rows of matrix values as 6 floats. Since the matrix is an affine
    transform, the last row is always ``(0, 0, 1)``.

    N.B.: multiplication of a transform and an (x, y) vector *always*
    returns the column vector that is the matrix multiplication product
    of the transform and (x, y) as a column vector, no matter which is
    on the left or right side. This is obviously not the case for
    matrices and vectors in general, but provides a convenience for
    users of this class.

    """

    precision = EPSILON

    def __new__(
        cls,
        a: float,
        b: float,
        c: float,
        d: float,
        e: float,
        f: float,
        g: float = 0.0,
        h: float = 0.0,
        i: float = 1.0,
    ):
        """Create a new object.

        Parameters
        ----------
        a, b, c, d, e, f : float
            Elements of an augmented affine transformation matrix.
        """
        return tuple.__new__(
            cls,
            tuple(map(float, (a, b, c, d, e, f, g, h, i))),
        )

    @classmethod
    def from_gdal(cls, c: float, a: float, b: float, f: float, d: float, e: float):
        """Use same coefficient order as GDAL's GetGeoTransform().

        Parameters
        ----------
        c, a, b, f, d, e : float
            Parameters ordered by GDAL's GeoTransform.

        Returns
        -------
        Affine
        """
        return cls.__new__(cls, a, b, c, d, e, f)

    @classmethod
    def identity(cls):
        """Return the identity transform.

        Returns
        -------
        Affine
        """
        return identity

    @classmethod
    def translation(cls, xoff: float, yoff: float):
        """Create a translation transform from an offset vector.

        Parameters
        ----------
        xoff, yoff : float
            Translation offsets in x and y directions.

        Returns
        -------
        Affine
        """
        return tuple.__new__(cls, (1.0, 0.0, xoff, 0.0, 1.0, yoff, 0.0, 0.0, 1.0))

    @classmethod
    def scale(cls, *scaling):
        """Create a scaling transform from a scalar or vector.

        Parameters
        ----------
        *scaling : float or sequence of two floats
            One or two scaling factors. A scalar value will scale in both
            dimensions equally. A vector scaling value scales the dimensions
            independently.

        Returns
        -------
        Affine
        """
        if len(scaling) == 1:
            sx = sy = float(scaling[0])
        else:
            sx, sy = scaling
        return tuple.__new__(cls, (sx, 0.0, 0.0, 0.0, sy, 0.0, 0.0, 0.0, 1.0))

    @classmethod
    def shear(cls, x_angle: float = 0, y_angle: float = 0):
        """Create a shear transform along one or both axes.

        Parameters
        ----------
        x_angle, y_angle : float
            Shear angles in degrees parallel to the x- and y-axis.

        Returns
        -------
        Affine
        """
        mx = math.tan(math.radians(x_angle))
        my = math.tan(math.radians(y_angle))
        return tuple.__new__(cls, (1.0, mx, 0.0, my, 1.0, 0.0, 0.0, 0.0, 1.0))

    @classmethod
    def rotation(cls, angle: float, pivot=None):
        """Create a rotation transform at the specified angle.

        Parameters
        ----------
        angle : float
            Rotation angle in degrees, counter-clockwise about the pivot point.
        pivot : sequence of float (px, py), optional
            Pivot point coordinates to rotate around. If None (default), the
            pivot point is the coordinate system origin (0.0, 0.0).

        Returns
        -------
        Affine
        """
        ca, sa = cos_sin_deg(angle)
        if pivot is None:
            return tuple.__new__(cls, (ca, -sa, 0.0, sa, ca, 0.0, 0.0, 0.0, 1.0))
        else:
            px, py = pivot
            # fmt: off
            return tuple.__new__(
                cls,
                (ca, -sa, px - px * ca + py * sa,
                 sa, ca, py - px * sa - py * ca,
                 0.0, 0.0, 1.0),
            )
            # fmt: on

    @classmethod
    def permutation(cls, *scaling):
        """Create the permutation transform.

        For 2x2 matrices, there is only one permutation matrix that is
        not the identity.

        Parameters
        ----------
        *scaling : any
            Ignored.

        Returns
        -------
        Affine
        """
        return tuple.__new__(cls, (0.0, 1.0, 0.0, 1.0, 0.0, 0.0, 0.0, 0.0, 1.0))

    def __str__(self) -> str:
        """Concise string representation."""
        return (
            "|{: .2f},{: .2f},{: .2f}|\n"
            "|{: .2f},{: .2f},{: .2f}|\n"
            "|{: .2f},{: .2f},{: .2f}|"
        ).format(*self)

    def __repr__(self) -> str:
        """Precise string representation."""
        # fmt: off
        return ("Affine({!r}, {!r}, {!r},\n"
                "       {!r}, {!r}, {!r})"
        ).format(*self[:6])
        # fmt: on

    def to_gdal(self):
        """Return same coefficient order expected by GDAL's SetGeoTransform().

        Returns
        -------
        tuple
            Ordered: c, a, b, f, d, e.
        """
        return (self.c, self.a, self.b, self.f, self.d, self.e)

    def to_shapely(self):
        """Return affine transformation parameters for shapely's affinity module.

        Returns
        -------
        tuple
            Ordered: a, b, d, e, c, f.
        """
        return (self.a, self.b, self.d, self.e, self.c, self.f)

    @property
    def xoff(self) -> float:
        """Alias for 'c'."""
        return self.c

    @property
    def yoff(self) -> float:
        """Alias for 'f'."""
        return self.f

    @cached_property
    def determinant(self) -> float:
        """Evaluate the determinant of the transform matrix.

        This value is equal to the area scaling factor when the
        transform is applied to a shape.

        Returns
        -------
        float
        """
        a, b, c, d, e, f, g, h, i = self
        return a * e - b * d

    @property
    def _scaling(self):
        """The absolute scaling factors of the transformation.

        This tuple represents the absolute value of the scaling factors of the
        transformation, sorted from bigger to smaller.
        """
        a, b, _, d, e, _, _, _, _ = self

        # The singular values are the square root of the eigenvalues
        # of the matrix times its transpose, M M*
        # Computing trace and determinant of M M*
        trace = a**2 + b**2 + d**2 + e**2
        det2 = (a * e - b * d) ** 2

<<<<<<< HEAD
        delta = trace ** 2 / 4 - det
        if delta < self.precision:
            delta = 0

        l1 = math.sqrt(trace / 2 + math.sqrt(delta))
        l2 = math.sqrt(trace / 2 - math.sqrt(delta))
=======
        delta = trace**2 / 4.0 - det2
        if delta < 1e-12:
            delta = 0.0
        sqrt_delta = math.sqrt(delta)
        l1 = math.sqrt(trace / 2.0 + sqrt_delta)
        l2 = math.sqrt(trace / 2.0 - sqrt_delta)
>>>>>>> efd0efc6
        return l1, l2

    @property
    def eccentricity(self) -> float:
        """The eccentricity of the affine transformation.

        This value represents the eccentricity of an ellipse under
        this affine transformation.

        Raises
        ------
        NotImplementedError
            For improper transformations.
        """
        l1, l2 = self._scaling
        return math.sqrt(l1**2 - l2**2) / l1

    @property
    def rotation_angle(self) -> float:
        """The rotation angle in degrees of the affine transformation.

        This is the rotation angle in degrees of the affine transformation,
        assuming it is in the form M = R S, where R is a rotation and S is a
        scaling.

        Raises
        ------
        UndefinedRotationError
            For improper and degenerate transformations.
        """
        a, b, _, c, d, _, _, _, _ = self
        if self.is_proper or self.is_degenerate:
            l1, _ = self._scaling
            y, x = c / l1, a / l1
            return math.degrees(math.atan2(y, x))
        else:
            raise UndefinedRotationError

    @property
    def is_identity(self) -> bool:
        """True if this transform equals the identity matrix, within rounding limits."""
        return self is identity or self.almost_equals(identity, self.precision)

    @property
    def is_rectilinear(self) -> bool:
        """True if the transform is rectilinear.

        i.e., whether a shape would remain axis-aligned, within rounding
        limits, after applying the transform.
        """
        a, b, c, d, e, f, g, h, i = self
        return (abs(a) < self.precision and abs(e) < self.precision) or (
            abs(d) < self.precision and abs(b) < self.precision
        )

    @property
    def is_conformal(self) -> bool:
        """True if the transform is conformal.

        i.e., if angles between points are preserved after applying the
        transform, within rounding limits.  This implies that the
        transform has no effective shear.
        """
        a, b, c, d, e, f, g, h, i = self
        return abs(a * b + d * e) < self.precision

    @property
    def is_orthonormal(self) -> bool:
        """True if the transform is orthonormal.

        Which means that the transform represents a rigid motion, which
        has no effective scaling or shear. Mathematically, this means
        that the axis vectors of the transform matrix are perpendicular
        and unit-length.  Applying an orthonormal transform to a shape
        always results in a congruent shape.
        """
        a, b, c, d, e, f, g, h, i = self
        return (
            self.is_conformal
            and abs(1.0 - (a * a + d * d)) < self.precision
            and abs(1.0 - (b * b + e * e)) < self.precision
        )

    @cached_property
    def is_degenerate(self) -> bool:
        """Return True if this transform is degenerate.

        A degenerate transform will collapse a shape to an effective area
        of zero, and cannot be inverted.

        Returns
        -------
        bool
        """
        return self.determinant == 0.0

    @cached_property
    def is_proper(self) -> bool:
        """Return True if this transform is proper.

        A proper transform (with a positive determinant) does not include
        reflection.

        Returns
        -------
        bool
        """
        return self.determinant > 0.0

    @property
    def column_vectors(self):
        """The values of the transform as three 2D column vectors.

        Returns
        -------
        tuple of three tuple pairs
            Ordered (a, d), (b, e), (c, f).
        """
        a, b, c, d, e, f, _, _, _ = self
        return (a, d), (b, e), (c, f)

    def almost_equals(self, other, precision: float = EPSILON) -> bool:
        """Compare transforms for approximate equality.

        Parameters
        ----------
        other : Affine
            Transform being compared.
        precision : float, default EPSILON
            Precision to use to evaluate equality.

        Returns
        -------
        bool
            True if absolute difference between each element
            of each respective transform matrix < ``precision``.
        """
        for i in (0, 1, 2, 3, 4, 5):
            if abs(self[i] - other[i]) >= precision:
                return False
        return True

    def __gt__(self, other) -> bool:
        return NotImplemented

    __ge__ = __lt__ = __le__ = __gt__

    # Override from base class. We do not support entrywise
    # addition, subtraction or scalar multiplication because
    # the result is not an affine transform

    def __add__(self, other):
        raise TypeError("Operation not supported")

    __iadd__ = __add__

    def __mul__(self, other):
        """Multiplication.

        Apply the transform using matrix multiplication, creating
        a resulting object of the same type.  A transform may be applied
        to another transform, a vector, vector array, or shape.

        Parameters
        ----------
        other : Affine or iterable of (vx, vy)

        Returns
        -------
        Affine or a tuple of two floats
        """
        sa, sb, sc, sd, se, sf, _, _, _ = self
        if isinstance(other, Affine):
            oa, ob, oc, od, oe, of, _, _, _ = other
            # fmt: off
            return tuple.__new__(
                self.__class__,
                (
                    sa * oa + sb * od, sa * ob + sb * oe, sa * oc + sb * of + sc,
                    sd * oa + se * od, sd * ob + se * oe, sd * oc + se * of + sf,
                    0.0, 0.0, 1.0,
                ),
            )
            # fmt: on
        else:
            try:
                vx, vy = other
                return (vx * sa + vy * sb + sc, vx * sd + vy * se + sf)
            except (ValueError, TypeError):
                return NotImplemented

    def __rmul__(self, other):
        """Right hand multiplication.

        .. deprecated:: 2.3.0
            Right multiplication will be prohibited in version 3.0. This method
            will raise AffineError.

        Parameters
        ----------
        other : Affine or iterable of (vx, vy)

        Returns
        -------
        Affine

        Notes
        -----
        We should not be called if other is an affine instance This is
        just a guarantee, since we would potentially return the wrong
        answer in that case.
        """
        warnings.warn(
            "Right multiplication will be prohibited in version 3.0",
            DeprecationWarning,
            stacklevel=2,
        )
        assert not isinstance(other, Affine)
        return self.__mul__(other)

    def __imul__(self, other):
        """Provide wrapper for `__mul__`, however `other` is not modified in-place."""
        if isinstance(other, Affine) or isinstance(other, tuple):
            return self.__mul__(other)
        else:
            return NotImplemented

    def itransform(self, seq) -> None:
        """Transform a sequence of points or vectors in-place.

        Parameters
        ----------
        seq : mutable sequence

        Returns
        -------
        None
            The input sequence is mutated in-place.
        """
        if self is not identity and self != identity:
            sa, sb, sc, sd, se, sf, _, _, _ = self
            for i, (x, y) in enumerate(seq):
                seq[i] = (x * sa + y * sb + sc, x * sd + y * se + sf)

    def __invert__(self):
        """Return the inverse transform.

        Raises
        ------
        TransformNotInvertible
            If the transform is degenerate.
        """
        if self.is_degenerate:
            raise TransformNotInvertibleError("Cannot invert degenerate transform")
        idet = 1.0 / self.determinant
        sa, sb, sc, sd, se, sf, _, _, _ = self
        ra = se * idet
        rb = -sb * idet
        rd = -sd * idet
        re = sa * idet
        return tuple.__new__(
            self.__class__,
            (ra, rb, -sc * ra - sf * rb, rd, re, -sc * rd - sf * re, 0.0, 0.0, 1.0),
        )

    __hash__ = tuple.__hash__  # hash is not inherited in Py 3

    def __getnewargs__(self):
        """Pickle protocol support.

        Notes
        -----
        Normal unpickling creates a situation where __new__ receives all
        9 elements rather than the 6 that are required for the
        constructor.  This method ensures that only the 6 are provided.
        """
        return self.a, self.b, self.c, self.d, self.e, self.f


identity = Affine(1, 0, 0, 0, 1, 0)
"""The identity transform"""

# Miscellaneous utilities


def loadsw(s: str):
    """Return Affine from the contents of a world file string.

    This method also translates the coefficients from center- to
    corner-based coordinates.

    Parameters
    ----------
    s : str
        String with 6 floats ordered in a world file.

    Returns
    -------
    Affine
    """
    if not hasattr(s, "split"):
        raise TypeError("Cannot split input string")
    coeffs = s.split()
    if len(coeffs) != 6:
        raise ValueError(f"Expected 6 coefficients, found {len(coeffs)}")
    a, d, b, e, c, f = (float(x) for x in coeffs)
    center = tuple.__new__(Affine, [a, b, c, d, e, f, 0.0, 0.0, 1.0])
    return center * Affine.translation(-0.5, -0.5)


def dumpsw(obj) -> str:
    """Return string for a world file.

    This method also translates the coefficients from corner- to
    center-based coordinates.

    Returns
    -------
    str
    """
    center = obj * Affine.translation(0.5, 0.5)
    return "\n".join(repr(getattr(center, x)) for x in list("adbecf")) + "\n"<|MERGE_RESOLUTION|>--- conflicted
+++ resolved
@@ -367,21 +367,13 @@
         trace = a**2 + b**2 + d**2 + e**2
         det2 = (a * e - b * d) ** 2
 
-<<<<<<< HEAD
-        delta = trace ** 2 / 4 - det
+        delta = trace**2 / 4.0 - det2
         if delta < self.precision:
-            delta = 0
-
-        l1 = math.sqrt(trace / 2 + math.sqrt(delta))
-        l2 = math.sqrt(trace / 2 - math.sqrt(delta))
-=======
-        delta = trace**2 / 4.0 - det2
-        if delta < 1e-12:
             delta = 0.0
+
         sqrt_delta = math.sqrt(delta)
         l1 = math.sqrt(trace / 2.0 + sqrt_delta)
         l2 = math.sqrt(trace / 2.0 - sqrt_delta)
->>>>>>> efd0efc6
         return l1, l2
 
     @property
