--- conflicted
+++ resolved
@@ -141,12 +141,8 @@
     """
     precision = EPSILON
 
-<<<<<<< HEAD
-    def __new__(cls, a, b, c, d, e, f, g=0.0, h=0.0, i=1.0):
-=======
     def __new__(cls, a: float, b: float, c: float, d: float, e: float,
-                f: float):
->>>>>>> 7474623d
+                f: float, g: float = 0.0, h: float = 0.0, i: float = 1.0):
         """Create a new object
 
         Parameters
