"""Affine transformation matrices

The Affine package is derived from Casey Duncan's Planar package. See the
copyright statement below.
"""

#############################################################################
# Copyright (c) 2010 by Casey Duncan
# All rights reserved.
#
# Redistribution and use in source and binary forms, with or without
# modification, are permitted provided that the following conditions are met:
#
# * Redistributions of source code must retain the above copyright notice,
#   this list of conditions and the following disclaimer.
# * Redistributions in binary form must reproduce the above copyright notice,
#   this list of conditions and the following disclaimer in the documentation
#   and/or other materials provided with the distribution.
# * Neither the name(s) of the copyright holders nor the names of its
#   contributors may be used to endorse or promote products derived from this
#   software without specific prior written permission.
#
# THIS SOFTWARE IS PROVIDED BY THE COPYRIGHT HOLDERS AS IS AND ANY EXPRESS OR
# IMPLIED WARRANTIES, INCLUDING, BUT NOT LIMITED TO, THE IMPLIED WARRANTIES OF
# MERCHANTABILITY AND FITNESS FOR A PARTICULAR PURPOSE ARE DISCLAIMED. IN NO
# EVENT SHALL THE COPYRIGHT HOLDERS BE LIABLE FOR ANY DIRECT, INDIRECT,
# INCIDENTAL, SPECIAL, EXEMPLARY, OR CONSEQUENTIAL DAMAGES (INCLUDING, BUT NOT
# LIMITED TO, PROCUREMENT OF SUBSTITUTE GOODS OR SERVICES; LOSS OF USE, DATA,
# OR PROFITS; OR BUSINESS INTERRUPTION) HOWEVER CAUSED AND ON ANY THEORY OF
# LIABILITY, WHETHER IN CONTRACT, STRICT LIABILITY, OR TORT (INCLUDING
# NEGLIGENCE OR OTHERWISE) ARISING IN ANY WAY OUT OF THE USE OF THIS SOFTWARE,
# EVEN IF ADVISED OF THE POSSIBILITY OF SUCH DAMAGE.
#############################################################################

from collections import namedtuple
import math
import warnings


__all__ = ["Affine"]
__author__ = "Sean Gillies"
__version__ = "2.3.1"

EPSILON: float = 1e-5


class AffineError(Exception):
    pass


class TransformNotInvertibleError(AffineError):
    """The transform could not be inverted"""


class UndefinedRotationError(AffineError):
    """The rotation angle could not be computed for this transform"""


def cached_property(func):
    """Special property decorator that caches the computed
    property value in the object's instance dict the first
    time it is accessed.
    """
    name = func.__name__
    doc = func.__doc__

    def getter(self, name=name):
        try:
            return self.__dict__[name]
        except KeyError:
            self.__dict__[name] = value = func(self)
            return value

    getter.func_name = name
    return property(getter, doc=doc)


def cos_sin_deg(deg: float):
    """Return the cosine and sin for the given angle in degrees.

    With special-case handling of multiples of 90 for perfect right
    angles.
    """
    deg = deg % 360.0
    if deg == 90.0:
        return 0.0, 1.0
    elif deg == 180.0:
        return -1.0, 0
    elif deg == 270.0:
        return 0, -1.0
    rad = math.radians(deg)
    return math.cos(rad), math.sin(rad)


class Affine(namedtuple("Affine", ("a", "b", "c", "d", "e", "f", "g", "h", "i"))):
    """Two dimensional affine transform for 2D linear mapping.

    Parameters
    ----------
    a, b, c, d, e, f : float
        Coefficients of an augmented affine transformation matrix

        | x' |   | a  b  c | | x |
        | y' | = | d  e  f | | y |
        | 1  |   | 0  0  1 | | 1 |

        `a`, `b`, and `c` are the elements of the first row of the
        matrix. `d`, `e`, and `f` are the elements of the second row.

    Attributes
    ----------
    a, b, c, d, e, f, g, h, i : float
        The coefficients of the 3x3 augmented affine transformation
        matrix

        | x' |   | a  b  c | | x |
        | y' | = | d  e  f | | y |
        | 1  |   | g  h  i | | 1 |

        `g`, `h`, and `i` are always 0, 0, and 1.

    The Affine package is derived from Casey Duncan's Planar package.
    See the copyright statement below.  Parallel lines are preserved by
    these transforms. Affine transforms can perform any combination of
    translations, scales/flips, shears, and rotations.  Class methods
    are provided to conveniently compose transforms from these
    operations.

    Internally the transform is stored as a 3x3 transformation matrix.
    The transform may be constructed directly by specifying the first
    two rows of matrix values as 6 floats. Since the matrix is an affine
    transform, the last row is always ``(0, 0, 1)``.

    N.B.: multiplication of a transform and an (x, y) vector *always*
    returns the column vector that is the matrix multiplication product
    of the transform and (x, y) as a column vector, no matter which is
    on the left or right side. This is obviously not the case for
    matrices and vectors in general, but provides a convenience for
    users of this class.

    """

    precision = EPSILON

    def __new__(
        cls,
        a: float,
        b: float,
        c: float,
        d: float,
        e: float,
        f: float,
        g: float = 0.0,
        h: float = 0.0,
        i: float = 1.0,
    ):
        """Create a new object

        Parameters
        ----------
        a, b, c, d, e, f : float
            Elements of an augmented affine transformation matrix.
        """
<<<<<<< HEAD
        return tuple.__new__(
            cls,
            (a * 1.0, b * 1.0, c * 1.0,
             d * 1.0, e * 1.0, f * 1.0,
             0.0,     0.0,     1.0))
=======
        mat3x3 = [x * 1.0 for x in [a, b, c, d, e, f, g, h, i]]
        return tuple.__new__(cls, mat3x3)
>>>>>>> 9fed2023

    @classmethod
    def from_gdal(cls, c: float, a: float, b: float, f: float, d: float, e: float):
        """Use same coefficient order as GDAL's GetGeoTransform().

        :param c, a, b, f, d, e: 6 floats ordered by GDAL.
        :rtype: Affine
        """
        return cls.__new__(cls, a, b, c, d, e, f)

    @classmethod
    def identity(cls):
        """Return the identity transform.

        :rtype: Affine
        """
        return identity

    @classmethod
    def translation(cls, xoff: float, yoff: float):
        """Create a translation transform from an offset vector.

        :param xoff: Translation x offset.
        :type xoff: float
        :param yoff: Translation y offset.
        :type yoff: float
        :rtype: Affine
        """
        return tuple.__new__(cls, (1.0, 0.0, xoff, 0.0, 1.0, yoff, 0.0, 0.0, 1.0))

    @classmethod
    def scale(cls, *scaling):
        """Create a scaling transform from a scalar or vector.

        :param scaling: The scaling factor. A scalar value will
            scale in both dimensions equally. A vector scaling
            value scales the dimensions independently.
        :type scaling: float or sequence
        :rtype: Affine
        """
        if len(scaling) == 1:
            sx = sy = float(scaling[0])
        else:
            sx, sy = scaling
        return tuple.__new__(cls, (sx, 0.0, 0.0, 0.0, sy, 0.0, 0.0, 0.0, 1.0))

    @classmethod
    def shear(cls, x_angle: float = 0, y_angle: float = 0):
        """Create a shear transform along one or both axes.

        :param x_angle: Shear angle in degrees parallel to the x-axis.
        :type x_angle: float
        :param y_angle: Shear angle in degrees parallel to the y-axis.
        :type y_angle: float
        :rtype: Affine
        """
        mx = math.tan(math.radians(x_angle))
        my = math.tan(math.radians(y_angle))
        return tuple.__new__(cls, (1.0, mx, 0.0, my, 1.0, 0.0, 0.0, 0.0, 1.0))

    @classmethod
    def rotation(cls, angle: float, pivot=None):
        """Create a rotation transform at the specified angle.

        A pivot point other than the coordinate system origin may be
        optionally specified.

        :param angle: Rotation angle in degrees, counter-clockwise
            about the pivot point.
        :type angle: float
        :param pivot: Point to rotate about, if omitted the rotation is
            about the origin.
        :type pivot: sequence
        :rtype: Affine
        """
        ca, sa = cos_sin_deg(angle)
        if pivot is None:
            return tuple.__new__(cls, (ca, -sa, 0.0, sa, ca, 0.0, 0.0, 0.0, 1.0))
        else:
            px, py = pivot
            return tuple.__new__(
                cls,
                (
                    ca,
                    -sa,
                    px - px * ca + py * sa,
                    sa,
                    ca,
                    py - px * sa - py * ca,
                    0.0,
                    0.0,
                    1.0,
                ),
            )

    @classmethod
    def permutation(cls, *scaling):
        """Create the permutation transform

        For 2x2 matrices, there is only one permutation matrix that is
        not the identity.

        :rtype: Affine
        """

        return tuple.__new__(cls, (0.0, 1.0, 0.0, 1.0, 0.0, 0.0, 0.0, 0.0, 1.0))

    def __str__(self) -> str:
        """Concise string representation."""
        return (
            "|% .2f,% .2f,% .2f|\n" "|% .2f,% .2f,% .2f|\n" "|% .2f,% .2f,% .2f|"
        ) % self

    def __repr__(self) -> str:
        """Precise string representation."""
        return ("Affine(%r, %r, %r,\n" "       %r, %r, %r)") % self[:6]

    def to_gdal(self):
        """Return same coefficient order as GDAL's SetGeoTransform().

        :rtype: tuple
        """
        return (self.c, self.a, self.b, self.f, self.d, self.e)

    def to_shapely(self):
        """Return an affine transformation matrix compatible with shapely

        Shapely's affinity module expects an affine transformation matrix
        in (a,b,d,e,xoff,yoff) order.

        :rtype: tuple
        """
        return (self.a, self.b, self.d, self.e, self.xoff, self.yoff)

    @property
    def xoff(self) -> float:
        """Alias for 'c'"""
        return self.c

    @property
    def yoff(self) -> float:
        """Alias for 'f'"""
        return self.f

    @cached_property
    def determinant(self) -> float:
        """The determinant of the transform matrix.

        This value is equal to the area scaling factor when the
        transform is applied to a shape.
        """
        a, b, c, d, e, f, g, h, i = self
        return a * e - b * d

    @property
    def _scaling(self):
        """The absolute scaling factors of the transformation.

        This tuple represents the absolute value of the scaling factors of the
        transformation, sorted from bigger to smaller.
        """
        a, b, _, d, e, _, _, _, _ = self

        # The singular values are the square root of the eigenvalues
        # of the matrix times its transpose, M M*
        # Computing trace and determinant of M M*
        trace = a ** 2 + b ** 2 + d ** 2 + e ** 2
        det = (a * e - b * d) ** 2

        delta = trace ** 2 / 4 - det
        if delta < 1e-12:
            delta = 0

        l1 = math.sqrt(trace / 2 + math.sqrt(delta))
        l2 = math.sqrt(trace / 2 - math.sqrt(delta))
        return l1, l2

    @property
    def eccentricity(self) -> float:
        """The eccentricity of the affine transformation.

        This value represents the eccentricity of an ellipse under
        this affine transformation.

        Raises NotImplementedError for improper transformations.
        """
        l1, l2 = self._scaling
        return math.sqrt(l1 ** 2 - l2 ** 2) / l1

    @property
    def rotation_angle(self) -> float:
        """The rotation angle in degrees of the affine transformation.

        This is the rotation angle in degrees of the affine transformation,
        assuming it is in the form M = R S, where R is a rotation and S is a
        scaling.

        Raises UndefinedRotationError for improper and degenerate
        transformations.
        """
        a, b, _, c, d, _, _, _, _ = self
        if self.is_proper or self.is_degenerate:
            l1, _ = self._scaling
            y, x = c / l1, a / l1
            return math.atan2(y, x) * 180 / math.pi
        else:
            raise UndefinedRotationError

    @property
    def is_identity(self) -> bool:
        """True if this transform equals the identity matrix,
        within rounding limits.
        """
        return self is identity or self.almost_equals(identity, self.precision)

    @property
    def is_rectilinear(self) -> bool:
        """True if the transform is rectilinear.

        i.e., whether a shape would remain axis-aligned, within rounding
        limits, after applying the transform.
        """
        a, b, c, d, e, f, g, h, i = self
        return (abs(a) < self.precision and abs(e) < self.precision) or (
            abs(d) < self.precision and abs(b) < self.precision
        )

    @property
    def is_conformal(self) -> bool:
        """True if the transform is conformal.

        i.e., if angles between points are preserved after applying the
        transform, within rounding limits.  This implies that the
        transform has no effective shear.
        """
        a, b, c, d, e, f, g, h, i = self
        return abs(a * b + d * e) < self.precision

    @property
    def is_orthonormal(self) -> bool:
        """True if the transform is orthonormal.

        Which means that the transform represents a rigid motion, which
        has no effective scaling or shear. Mathematically, this means
        that the axis vectors of the transform matrix are perpendicular
        and unit-length.  Applying an orthonormal transform to a shape
        always results in a congruent shape.
        """
        a, b, c, d, e, f, g, h, i = self
        return (
            self.is_conformal
            and abs(1.0 - (a * a + d * d)) < self.precision
            and abs(1.0 - (b * b + e * e)) < self.precision
        )

    @cached_property
    def is_degenerate(self) -> bool:
        """True if this transform is degenerate.

        Which means that it will collapse a shape to an effective area
        of zero. Degenerate transforms cannot be inverted.
        """
        return self.determinant == 0.0

    @cached_property
    def is_proper(self) -> bool:
        """True if this transform is proper.

        Which means that it does not include reflection.
        """
        return self.determinant > 0.0

    @property
    def column_vectors(self):
        """The values of the transform as three 2D column vectors"""
        a, b, c, d, e, f, _, _, _ = self
        return (a, d), (b, e), (c, f)

    def almost_equals(self, other, precision: float = EPSILON) -> bool:
        """Compare transforms for approximate equality.

        :param other: Transform being compared.
        :type other: Affine
        :return: True if absolute difference between each element
            of each respective transform matrix < ``self.precision``.
        """
        for i in (0, 1, 2, 3, 4, 5):
            if abs(self[i] - other[i]) >= precision:
                return False
        return True

    def __gt__(self, other) -> bool:
        return NotImplemented

    __ge__ = __lt__ = __le__ = __gt__

    # Override from base class. We do not support entrywise
    # addition, subtraction or scalar multiplication because
    # the result is not an affine transform

    def __add__(self, other):
        raise TypeError("Operation not supported")

    __iadd__ = __add__

    def __mul__(self, other):
        """Multiplication

        Apply the transform using matrix multiplication, creating
        a resulting object of the same type.  A transform may be applied
        to another transform, a vector, vector array, or shape.

        :param other: The object to transform.
        :type other: Affine, :class:`~planar.Vec2`,
            :class:`~planar.Vec2Array`, :class:`~planar.Shape`
        :rtype: Same as ``other``
        """
        sa, sb, sc, sd, se, sf, _, _, _ = self
        if isinstance(other, Affine):
            oa, ob, oc, od, oe, of, _, _, _ = other
            return tuple.__new__(
                self.__class__,
                (
                    sa * oa + sb * od,
                    sa * ob + sb * oe,
                    sa * oc + sb * of + sc,
                    sd * oa + se * od,
                    sd * ob + se * oe,
                    sd * oc + se * of + sf,
                    0.0,
                    0.0,
                    1.0,
                ),
            )
        else:
            try:
                vx, vy = other
                return (vx * sa + vy * sb + sc, vx * sd + vy * se + sf)
            except (ValueError, TypeError):
                return NotImplemented

    def __rmul__(self, other):
        """Right hand multiplication

        .. deprecated:: 2.3.0
            Right multiplication will be prohibited in version 3.0. This method
            will raise AffineError.

        Notes
        -----
        We should not be called if other is an affine instance This is
        just a guarantee, since we would potentially return the wrong
        answer in that case.
        """
        warnings.warn(
            "Right multiplication will be prohibited in version 3.0",
            DeprecationWarning,
            stacklevel=2,
        )
        assert not isinstance(other, Affine)
        return self.__mul__(other)

    def __imul__(self, other):
        if isinstance(other, Affine) or isinstance(other, tuple):
            return self.__mul__(other)
        else:
            return NotImplemented

    def itransform(self, seq) -> None:
        """Transform a sequence of points or vectors in place.

        :param seq: Mutable sequence of :class:`~planar.Vec2` to be
            transformed.
        :returns: None, the input sequence is mutated in place.
        """
        if self is not identity and self != identity:
            sa, sb, sc, sd, se, sf, _, _, _ = self
            for i, (x, y) in enumerate(seq):
                seq[i] = (x * sa + y * sb + sc, x * sd + y * se + sf)

    def __invert__(self):
        """Return the inverse transform.

        :raises: :except:`TransformNotInvertible` if the transform
            is degenerate.
        """
        if self.is_degenerate:
            raise TransformNotInvertibleError("Cannot invert degenerate transform")
        idet = 1.0 / self.determinant
        sa, sb, sc, sd, se, sf, _, _, _ = self
        ra = se * idet
        rb = -sb * idet
        rd = -sd * idet
        re = sa * idet
        return tuple.__new__(
            self.__class__,
            (ra, rb, -sc * ra - sf * rb, rd, re, -sc * rd - sf * re, 0.0, 0.0, 1.0),
        )

    __hash__ = tuple.__hash__  # hash is not inherited in Py 3

    def __getnewargs__(self):
        """Pickle protocol support

        Notes
        -----
        Normal unpickling creates a situation where __new__ receives all
        9 elements rather than the 6 that are required for the
        constructor.  This method ensures that only the 6 are provided.
        """
        return self.a, self.b, self.c, self.d, self.e, self.f


identity = Affine(1, 0, 0, 0, 1, 0)
"""The identity transform"""

# Miscellaneous utilities


def loadsw(s: str):
    """Returns Affine from the contents of a world file string.

    This method also translates the coefficients from center- to
    corner-based coordinates.

    :param s: str with 6 floats ordered in a world file.
    :rtype: Affine
    """
    if not hasattr(s, "split"):
        raise TypeError("Cannot split input string")
    coeffs = s.split()
    if len(coeffs) != 6:
        raise ValueError("Expected 6 coefficients, found %d" % len(coeffs))
    a, d, b, e, c, f = [float(x) for x in coeffs]
    center = tuple.__new__(Affine, [a, b, c, d, e, f, 0.0, 0.0, 1.0])
    return center * Affine.translation(-0.5, -0.5)


def dumpsw(obj) -> str:
    """Return string for a world file.

    This method also translates the coefficients from corner- to
    center-based coordinates.

    :rtype: str
    """
    center = obj * Affine.translation(0.5, 0.5)
    return "\n".join(repr(getattr(center, x)) for x in list("adbecf")) + "\n"<|MERGE_RESOLUTION|>--- conflicted
+++ resolved
@@ -161,16 +161,11 @@
         a, b, c, d, e, f : float
             Elements of an augmented affine transformation matrix.
         """
-<<<<<<< HEAD
         return tuple.__new__(
             cls,
             (a * 1.0, b * 1.0, c * 1.0,
              d * 1.0, e * 1.0, f * 1.0,
-             0.0,     0.0,     1.0))
-=======
-        mat3x3 = [x * 1.0 for x in [a, b, c, d, e, f, g, h, i]]
-        return tuple.__new__(cls, mat3x3)
->>>>>>> 9fed2023
+             g * 1.0, h * 1.0, i * 1.0))
 
     @classmethod
     def from_gdal(cls, c: float, a: float, b: float, f: float, d: float, e: float):
