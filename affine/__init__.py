--- conflicted
+++ resolved
@@ -56,29 +56,6 @@
     """The rotation angle could not be computed for this transform"""
 
 
-<<<<<<< HEAD
-=======
-# Define assert_unorderable() depending on the language
-# implicit ordering rules. This keeps things consistent
-# across major Python versions
-try:
-    3 > ""  # type: ignore
-except TypeError:  # pragma: no cover
-    # No implicit ordering (newer Python)
-    def assert_unorderable(a, b):
-        """Assert that a and b are unorderable"""
-        return NotImplemented
-else:  # pragma: no cover
-    # Implicit ordering by default (older Python)
-    # We must raise an exception ourselves
-    # To prevent nonsensical ordering
-    def assert_unorderable(a, b):
-        """Assert that a and b are unorderable"""
-        raise TypeError("unorderable types: %s and %s"
-                        % (type(a).__name__, type(b).__name__))
-
-
->>>>>>> f06b0406
 def cached_property(func):
     """Special property decorator that caches the computed
     property value in the object's instance dict the first
@@ -478,13 +455,8 @@
                 return False
         return True
 
-<<<<<<< HEAD
-    def __gt__(self, other):
-        return NotImplemented
-=======
     def __gt__(self, other) -> bool:
         return assert_unorderable(self, other)
->>>>>>> f06b0406
 
     __ge__ = __lt__ = __le__ = __gt__
 
