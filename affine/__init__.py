--- conflicted
+++ resolved
@@ -212,41 +212,32 @@
 
     @classmethod
     def rotation(cls, angle, pivot=None):
-        """Create a rotation transform at the specified angle,
-        optionally about the specified pivot point.
-
-        :param angle: Rotation angle in degrees
+        """Create a rotation transform at the specified angle.
+
+        A pivot point other than the coordinate system origin may be
+        optionally specified.
+
+        :param angle: Rotation angle in degrees, counter-clockwise
+            about the pivot point.
         :type angle: float
-        :param pivot: Point to rotate about, if omitted the
-            rotation is about the origin.
+        :param pivot: Point to rotate about, if omitted the rotation is
+            about the origin.
         :type pivot: sequence
         :rtype: Affine
         """
         ca, sa = cos_sin_deg(angle)
         if pivot is None:
-<<<<<<< HEAD
-            return tuple.__new__(cls,
+            return tuple.__new__(
+                cls,
                 (ca, -sa, 0.0,
                  sa, ca, 0.0,
                  0.0, 0.0, 1.0))
         else:
             px, py = pivot
-            return tuple.__new__(cls,
+            return tuple.__new__(
+                cls,
                 (ca, -sa, px - px * ca + py * sa,
                  sa, ca, py - px * sa - py * ca,
-=======
-            return tuple.__new__(
-                cls,
-                (ca, sa, 0.0,
-                 -sa, ca, 0.0,
-                 0.0, 0.0, 1.0))
-        else:
-            px, py = pivot
-            return tuple.__new__(
-                cls,
-                (ca, sa, px - px * ca + py * sa,
-                 -sa, ca, py - px * sa - py * ca,
->>>>>>> b4234eac
                  0.0, 0.0, 1.0))
 
     def __str__(self):
