--- conflicted
+++ resolved
@@ -174,26 +174,16 @@
         s, c = math.sin(r), math.cos(r)
         assert_equal(
             tuple(rot),
-<<<<<<< HEAD
             (c, -s, 0,
              s, c, 0,
-=======
-            (c, s, 0,
-             -s, c, 0,
->>>>>>> b4234eac
              0, 0, 1))
         rot = Affine.rotation(337)
         r = math.radians(337)
         s, c = math.sin(r), math.cos(r)
         seq_almost_equal(
             tuple(rot),
-<<<<<<< HEAD
             (c, -s, 0,
              s, c, 0,
-=======
-            (c, s, 0,
-             -s, c, 0,
->>>>>>> b4234eac
              0, 0, 1))
         assert_equal(tuple(Affine.rotation(0)), tuple(Affine.identity()))
 
@@ -205,13 +195,8 @@
              0, 0, 1))
         assert_equal(
             tuple(Affine.rotation(90)),
-<<<<<<< HEAD
             (0, -1, 0,
              1, 0, 0,
-=======
-            (0, 1, 0,
-             -1, 0, 0,
->>>>>>> b4234eac
              0, 0, 1))
         assert_equal(
             tuple(Affine.rotation(180)),
@@ -240,13 +225,8 @@
              0, 0, 1))
         assert_equal(
             tuple(Affine.rotation(450)),
-<<<<<<< HEAD
             (0, -1, 0,
              1, 0, 0,
-=======
-            (0, 1, 0,
-             -1, 0, 0,
->>>>>>> b4234eac
              0, 0, 1))
         assert_equal(
             tuple(Affine.rotation(-450)),
@@ -477,6 +457,9 @@
         self.assertTrue(a1.almost_equals(a2))
 
 
+# We're using pytest for tests added after 1.0 and don't need unittest
+# test case classes.
+
 def test_gdal():
     t = Affine.from_gdal(-237481.5, 425.0, 0.0, 237536.4, 0.0, -425.0)
     assert t.c == t.xoff == -237481.5
@@ -510,6 +493,25 @@
     assert Affine.rotation(0.0).precision == EPSILON
 
 
+def test_associative():
+    point = (12, 5)
+    trans = Affine.translation(-10., -5.)
+    rot90 = Affine.rotation(90.)
+    result1 = rot90 * (trans * point)
+    result2 = (rot90 * trans) * point
+    seq_almost_equal(result1, (0., 2.))
+    seq_almost_equal(result1, result2)
+
+
+def test_roundtrip():
+    point = (12, 5)
+    trans = Affine.translation(3, 4)
+    rot37 = Affine.rotation(37.)
+    point_prime = (trans * rot37) * point
+    roundtrip_point = ~(trans * rot37) * point_prime
+    seq_almost_equal(point, roundtrip_point)
+
+
 if __name__ == '__main__':
     unittest.main()
 
